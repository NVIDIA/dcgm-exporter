# Copyright (c) 2021, NVIDIA CORPORATION.  All rights reserved.
#
# Licensed under the Apache License, Version 2.0 (the "License");
# you may not use this file except in compliance with the License.
# You may obtain a copy of the License at
#
#     http://www.apache.org/licenses/LICENSE-2.0
#
# Unless required by applicable law or agreed to in writing, software
# distributed under the License is distributed on an "AS IS" BASIS,
# WITHOUT WARRANTIES OR CONDITIONS OF ANY KIND, either express or implied.
# See the License for the specific language governing permissions and
# limitations under the License.

apiVersion: apps/v1
kind: DaemonSet
metadata:
  name: "dcgm-exporter"
  labels:
    app.kubernetes.io/name: "dcgm-exporter"
<<<<<<< HEAD
    app.kubernetes.io/version: "4.0.0"
=======
    app.kubernetes.io/version: "4.0.3"
>>>>>>> ed64705f
spec:
  updateStrategy:
    type: RollingUpdate
  selector:
    matchLabels:
      app.kubernetes.io/name: "dcgm-exporter"
<<<<<<< HEAD
      app.kubernetes.io/version: "4.0.0"
=======
      app.kubernetes.io/version: "4.0.3"
>>>>>>> ed64705f
  template:
    metadata:
      labels:
        app.kubernetes.io/name: "dcgm-exporter"
<<<<<<< HEAD
        app.kubernetes.io/version: "4.0.0"
      name: "dcgm-exporter"
    spec:
      containers:
      - image: "nvcr.io/nvidia/k8s/dcgm-exporter:4.0.0-4.0.0-ubuntu22.04"
=======
        app.kubernetes.io/version: "4.0.3"
      name: "dcgm-exporter"
    spec:
      containers:
      - image: "nvcr.io/nvidia/k8s/dcgm-exporter:4.1.1-4.0.3-ubuntu22.04"
>>>>>>> ed64705f
        env:
        - name: "DCGM_EXPORTER_LISTEN"
          value: ":9400"
        - name: "DCGM_EXPORTER_KUBERNETES"
          value: "true"
        name: "dcgm-exporter"
        ports:
        - name: "metrics"
          containerPort: 9400
        securityContext:
          runAsNonRoot: false
          runAsUser: 0
          capabilities:
            add: ["SYS_ADMIN"]
        volumeMounts:
        - name: "pod-gpu-resources"
          readOnly: true
          mountPath: "/var/lib/kubelet/pod-resources"
      volumes:
      - name: "pod-gpu-resources"
        hostPath:
          path: "/var/lib/kubelet/pod-resources"

---

kind: Service
apiVersion: v1
metadata:
  name: "dcgm-exporter"
  labels:
    app.kubernetes.io/name: "dcgm-exporter"
<<<<<<< HEAD
    app.kubernetes.io/version: "4.0.0"
spec:
  selector:
    app.kubernetes.io/name: "dcgm-exporter"
    app.kubernetes.io/version: "4.0.0"
=======
    app.kubernetes.io/version: "4.0.3"
spec:
  selector:
    app.kubernetes.io/name: "dcgm-exporter"
    app.kubernetes.io/version: "4.0.3"
>>>>>>> ed64705f
  ports:
  - name: "metrics"
    port: 9400<|MERGE_RESOLUTION|>--- conflicted
+++ resolved
@@ -18,39 +18,23 @@
   name: "dcgm-exporter"
   labels:
     app.kubernetes.io/name: "dcgm-exporter"
-<<<<<<< HEAD
-    app.kubernetes.io/version: "4.0.0"
-=======
     app.kubernetes.io/version: "4.0.3"
->>>>>>> ed64705f
 spec:
   updateStrategy:
     type: RollingUpdate
   selector:
     matchLabels:
       app.kubernetes.io/name: "dcgm-exporter"
-<<<<<<< HEAD
-      app.kubernetes.io/version: "4.0.0"
-=======
       app.kubernetes.io/version: "4.0.3"
->>>>>>> ed64705f
   template:
     metadata:
       labels:
         app.kubernetes.io/name: "dcgm-exporter"
-<<<<<<< HEAD
-        app.kubernetes.io/version: "4.0.0"
-      name: "dcgm-exporter"
-    spec:
-      containers:
-      - image: "nvcr.io/nvidia/k8s/dcgm-exporter:4.0.0-4.0.0-ubuntu22.04"
-=======
         app.kubernetes.io/version: "4.0.3"
       name: "dcgm-exporter"
     spec:
       containers:
       - image: "nvcr.io/nvidia/k8s/dcgm-exporter:4.1.1-4.0.3-ubuntu22.04"
->>>>>>> ed64705f
         env:
         - name: "DCGM_EXPORTER_LISTEN"
           value: ":9400"
@@ -82,19 +66,11 @@
   name: "dcgm-exporter"
   labels:
     app.kubernetes.io/name: "dcgm-exporter"
-<<<<<<< HEAD
-    app.kubernetes.io/version: "4.0.0"
-spec:
-  selector:
-    app.kubernetes.io/name: "dcgm-exporter"
-    app.kubernetes.io/version: "4.0.0"
-=======
     app.kubernetes.io/version: "4.0.3"
 spec:
   selector:
     app.kubernetes.io/name: "dcgm-exporter"
     app.kubernetes.io/version: "4.0.3"
->>>>>>> ed64705f
   ports:
   - name: "metrics"
     port: 9400