--- conflicted
+++ resolved
@@ -49,16 +49,12 @@
 
 	transformations := []Transform{}
 	if c.Kubernetes {
-<<<<<<< HEAD
-		transformations = append(transformations, NewPodMapper(c, podInformer))
-=======
 		podMapper, err := NewPodMapper(c)
 		if err != nil {
 			logrus.Warnf("Could not enable kubernetes metric collection: %v", err)
 		} else {
 			transformations = append(transformations, podMapper)
 		}
->>>>>>> b02e4172
 	}
 
 	return &MetricsPipeline{
